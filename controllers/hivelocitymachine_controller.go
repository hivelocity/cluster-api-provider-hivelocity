/*
Copyright 2023 The Kubernetes Authors.

Licensed under the Apache License, Version 2.0 (the "License");
you may not use this file except in compliance with the License.
You may obtain a copy of the License at

    http://www.apache.org/licenses/LICENSE-2.0

Unless required by applicable law or agreed to in writing, software
distributed under the License is distributed on an "AS IS" BASIS,
WITHOUT WARRANTIES OR CONDITIONS OF ANY KIND, either express or implied.
See the License for the specific language governing permissions and
limitations under the License.
*/

package controllers

import (
	"context"
	"fmt"
	"time"

	"github.com/go-logr/logr"
	infrav1 "github.com/hivelocity/cluster-api-provider-hivelocity/api/v1alpha1"
	"github.com/hivelocity/cluster-api-provider-hivelocity/pkg/scope"
	secretutil "github.com/hivelocity/cluster-api-provider-hivelocity/pkg/secrets"
	hvclient "github.com/hivelocity/cluster-api-provider-hivelocity/pkg/services/hivelocity/client"
	"github.com/hivelocity/cluster-api-provider-hivelocity/pkg/services/hivelocity/device"
	"github.com/pkg/errors"
	apierrors "k8s.io/apimachinery/pkg/api/errors"
	"k8s.io/klog/v2"
	clusterv1 "sigs.k8s.io/cluster-api/api/v1beta1"
	"sigs.k8s.io/cluster-api/util"
	"sigs.k8s.io/cluster-api/util/annotations"
	"sigs.k8s.io/cluster-api/util/predicates"
	ctrl "sigs.k8s.io/controller-runtime"
	"sigs.k8s.io/controller-runtime/pkg/client"
	"sigs.k8s.io/controller-runtime/pkg/controller"
	"sigs.k8s.io/controller-runtime/pkg/controller/controllerutil"
	"sigs.k8s.io/controller-runtime/pkg/handler"
	"sigs.k8s.io/controller-runtime/pkg/reconcile"
	"sigs.k8s.io/controller-runtime/pkg/source"
)

// HivelocityMachineReconciler reconciles a HivelocityMachine object.
type HivelocityMachineReconciler struct {
	client.Client
	APIReader        client.Reader
	HVClientFactory  hvclient.Factory
	WatchFilterValue string
}

//+kubebuilder:rbac:groups="",resources=events,verbs=get;list;watch;create;update;patch
//+kubebuilder:rbac:groups="",resources=secrets,verbs=get;list;watch;update
//+kubebuilder:rbac:groups=cluster.x-k8s.io,resources=machines;machines/status,verbs=get;list;watch
//+kubebuilder:rbac:groups=infrastructure.cluster.x-k8s.io,resources=hivelocitymachines,verbs=get;list;watch;create;update;patch;delete
//+kubebuilder:rbac:groups=infrastructure.cluster.x-k8s.io,resources=hivelocitymachines/status,verbs=get;update;patch
//+kubebuilder:rbac:groups=infrastructure.cluster.x-k8s.io,resources=hivelocitymachines/finalizers,verbs=update

// Reconcile manages the lifecycle of an Hivelocity machine object.
func (r *HivelocityMachineReconciler) Reconcile(ctx context.Context, req ctrl.Request) (_ ctrl.Result, reterr error) {
	log := ctrl.LoggerFrom(ctx)

<<<<<<< HEAD
	log.Info("Reconcile HivelocityMachine ***************")

	// Fetch the HivelocityMachine device.
=======
	// Fetch the HivelocityMachine.
>>>>>>> 4cdfc789
	hivelocityMachine := &infrav1.HivelocityMachine{}
	err := r.Get(ctx, req.NamespacedName, hivelocityMachine)
	if err != nil {
		if apierrors.IsNotFound(err) {
			return ctrl.Result{}, nil
		}
		return ctrl.Result{}, err
	}

	log = log.WithValues("HivelocityMachine", klog.KObj(hivelocityMachine))

	// Fetch the Machine.
	machine, err := util.GetOwnerMachine(ctx, r.Client, hivelocityMachine.ObjectMeta)
	if err != nil {
		return ctrl.Result{}, err
	}
	if machine == nil {
		log.Info("Machine Controller has not yet set OwnerRef")
		return ctrl.Result{}, nil
	}

	log = log.WithValues("Machine", klog.KObj(machine))

	// Fetch the Cluster.
	cluster, err := util.GetClusterFromMetadata(ctx, r.Client, machine.ObjectMeta)
	if err != nil {
		log.Info("Machine is missing cluster label or cluster does not exist", "error", err)
		return ctrl.Result{}, nil
	}

	if annotations.IsPaused(cluster, hivelocityMachine) {
		log.Info("HivelocityMachine or linked Cluster is marked as paused. Won't reconcile")
		return ctrl.Result{}, nil
	}

	log = log.WithValues("Cluster", klog.KObj(cluster))

	hvCluster := &infrav1.HivelocityCluster{}

	hvClusterName := client.ObjectKey{
		Namespace: hivelocityMachine.Namespace,
		Name:      cluster.Spec.InfrastructureRef.Name,
	}
	if err := r.Client.Get(ctx, hvClusterName, hvCluster); err != nil {
		log.Info("HivelocityCluster is not available yet", "error", err)
		return reconcile.Result{}, nil
	}

	log = log.WithValues("HivelocityCluster", klog.KObj(hvCluster))
	ctx = ctrl.LoggerInto(ctx, log)

	// Create the scope.
	secretManager := secretutil.NewSecretManager(log, r.Client, r.APIReader)
	hvAPIKey, _, err := getAndValidateHivelocityAPIKey(ctx, req.Namespace, hvCluster, secretManager)
	if err != nil {
		return hvAPIKeyErrorResult(ctx, err, hivelocityMachine, infrav1.DeviceReadyCondition, r.Client)
	}

	hvClient := r.HVClientFactory.NewClient(hvAPIKey)

	machineScope, err := scope.NewMachineScope(ctx, scope.MachineScopeParams{
		ClusterScopeParams: scope.ClusterScopeParams{
			Client:            r.Client,
			Logger:            log,
			Cluster:           cluster,
			HivelocityCluster: hvCluster,
			HVClient:          hvClient,
		},
		Machine:           machine,
		HivelocityMachine: hivelocityMachine,
	})
	if err != nil {
		return reconcile.Result{}, errors.Errorf("failed to create scope: %+v", err)
	}

	// Always close the scope when exiting this function so we can persist any HivelocityMachine changes.
	defer func() {
		if err := machineScope.Close(ctx); err != nil && reterr == nil {
			reterr = err
		}
	}()

	// check whether rate limit has been reached and if so, then wait.
	if wait := reconcileRateLimit(hivelocityMachine); wait {
		return ctrl.Result{RequeueAfter: 30 * time.Second}, nil
	}

	if !hivelocityMachine.ObjectMeta.DeletionTimestamp.IsZero() {
		return r.reconcileDelete(ctx, machineScope)
	}

	return r.reconcileNormal(ctx, machineScope)
}

func (r *HivelocityMachineReconciler) reconcileDelete(ctx context.Context, machineScope *scope.MachineScope) (reconcile.Result, error) {
	machineScope.Info("Reconciling HivelocityMachine delete")
	hivelocityMachine := machineScope.HivelocityMachine

	// delete device
	result, err := device.NewService(machineScope).Delete(ctx)
	if err != nil {
		return reconcile.Result{}, fmt.Errorf("failed to delete device for HivelocityMachine %s/%s: %w", hivelocityMachine.Namespace, hivelocityMachine.Name, err)
	}

	if result != nil {
		return *result, nil
	}

	// Machine is deleted so remove the finalizer.
	controllerutil.RemoveFinalizer(machineScope.HivelocityMachine, infrav1.MachineFinalizer)

	return reconcile.Result{}, nil
}

func (r *HivelocityMachineReconciler) reconcileNormal(ctx context.Context, machineScope *scope.MachineScope) (reconcile.Result, error) {
	machineScope.Info("Reconciling HivelocityMachine")
	hivelocityMachine := machineScope.HivelocityMachine

	// If the HivelocityMachine doesn't have our finalizer, add it.
	controllerutil.AddFinalizer(machineScope.HivelocityMachine, infrav1.MachineFinalizer)

	// Register the finalizer immediately to avoid orphaning Hivelocity resources on delete
	if err := machineScope.PatchObject(ctx); err != nil {
		return ctrl.Result{}, err
	}

	// reconcile device
	result, err := device.NewService(machineScope).Reconcile(ctx)
	if err != nil {
		return result, fmt.Errorf("failed to reconcile device for HivelocityMachine %s/%s: %w", hivelocityMachine.Namespace, hivelocityMachine.Name, err)
	}
	return result, nil
}

// SetupWithManager sets up the controller with the Manager.
func (r *HivelocityMachineReconciler) SetupWithManager(ctx context.Context, mgr ctrl.Manager, options controller.Options) error {
	log := ctrl.LoggerFrom(ctx)
	c, err := ctrl.NewControllerManagedBy(mgr).
		WithOptions(options).
		For(&infrav1.HivelocityMachine{}).
		WithEventFilter(predicates.ResourceNotPausedAndHasFilterLabel(log, r.WatchFilterValue)).
		Watches(
			&source.Kind{Type: &clusterv1.Machine{}},
			handler.EnqueueRequestsFromMapFunc(util.MachineToInfrastructureMapFunc(infrav1.GroupVersion.WithKind("HivelocityMachine"))),
		).
		Watches(
			&source.Kind{Type: &infrav1.HivelocityCluster{}},
			handler.EnqueueRequestsFromMapFunc(r.HivelocityClusterToHivelocityMachines(ctx, log)),
		).
		Build(r)
	if err != nil {
		return fmt.Errorf("error creating controller: %w", err)
	}

	clusterToObjectFunc, err := util.ClusterToObjectsMapper(r.Client, &infrav1.HivelocityMachineList{}, mgr.GetScheme())
	if err != nil {
		return fmt.Errorf("failed to create mapper for Cluster to HivelocityMachines: %w", err)
	}

	// Add a watch on clusterv1.Cluster object for unpause & ready notifications.
	if err := c.Watch(
		&source.Kind{Type: &clusterv1.Cluster{}},
		handler.EnqueueRequestsFromMapFunc(clusterToObjectFunc),
		predicates.ClusterUnpausedAndInfrastructureReady(log),
	); err != nil {
		return fmt.Errorf("failed adding a watch for ready clusters: %w", err)
	}

	return nil
}

// HivelocityClusterToHivelocityMachines is a handler.ToRequestsFunc to be used to enqeue requests for reconciliation
// of HivelocityMachines.
func (r *HivelocityMachineReconciler) HivelocityClusterToHivelocityMachines(ctx context.Context, log logr.Logger) handler.MapFunc {
	return func(o client.Object) []ctrl.Request {
		result := []ctrl.Request{}

		c, ok := o.(*infrav1.HivelocityCluster)
		if !ok {
			log.Error(errors.Errorf("expected a HivelocityCluster but got a %T", o), "failed to get HivelocityMachine for HivelocityCluster")
			return nil
		}

		log = log.WithValues("objectMapper", "hvClusterToHivelocityMachine", "namespace", c.Namespace, "hvCluster", c.Name)

		// Don't handle deleted HivelocityCluster
		if !c.ObjectMeta.DeletionTimestamp.IsZero() {
			log.V(1).Info("HivelocityCluster has a deletion timestamp, skipping mapping.")
			return nil
		}

		cluster, err := util.GetOwnerCluster(ctx, r.Client, c.ObjectMeta)
		switch {
		case apierrors.IsNotFound(err) || cluster == nil:
			log.V(1).Info("Cluster for HivelocityCluster not found, skipping mapping.")
			return result
		case err != nil:
			log.Error(err, "failed to get owning cluster, skipping mapping.")
			return result
		}

		labels := map[string]string{clusterv1.ClusterLabelName: cluster.Name}
		machineList := &clusterv1.MachineList{}
		if err := r.List(ctx, machineList, client.InNamespace(c.Namespace), client.MatchingLabels(labels)); err != nil {
			log.Error(err, "failed to list Machines, skipping mapping.")
			return nil
		}
		for _, m := range machineList.Items {
			log = log.WithValues("machine", m.Name)
			if m.Spec.InfrastructureRef.GroupVersionKind().Kind != "HivelocityMachine" {
				log.V(1).Info("Machine has an InfrastructureRef for a different type, will not add to reconciliation request.")
				continue
			}
			if m.Spec.InfrastructureRef.Name == "" {
				continue
			}
			name := client.ObjectKey{Namespace: m.Namespace, Name: m.Spec.InfrastructureRef.Name}
			log = log.WithValues("hivelocityMachine", name.Name)
			log.V(1).Info("Adding HivelocityMachine to reconciliation request.")
			result = append(result, ctrl.Request{NamespacedName: name})
		}

		return result
	}
}<|MERGE_RESOLUTION|>--- conflicted
+++ resolved
@@ -62,13 +62,9 @@
 func (r *HivelocityMachineReconciler) Reconcile(ctx context.Context, req ctrl.Request) (_ ctrl.Result, reterr error) {
 	log := ctrl.LoggerFrom(ctx)
 
-<<<<<<< HEAD
 	log.Info("Reconcile HivelocityMachine ***************")
 
-	// Fetch the HivelocityMachine device.
-=======
 	// Fetch the HivelocityMachine.
->>>>>>> 4cdfc789
 	hivelocityMachine := &infrav1.HivelocityMachine{}
 	err := r.Get(ctx, req.NamespacedName, hivelocityMachine)
 	if err != nil {
