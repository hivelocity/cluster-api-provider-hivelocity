/*
Copyright 2023 The Kubernetes Authors.

Licensed under the Apache License, Version 2.0 (the "License");
you may not use this file except in compliance with the License.
You may obtain a copy of the License at

    http://www.apache.org/licenses/LICENSE-2.0

Unless required by applicable law or agreed to in writing, software
distributed under the License is distributed on an "AS IS" BASIS,
WITHOUT WARRANTIES OR CONDITIONS OF ANY KIND, either express or implied.
See the License for the specific language governing permissions and
limitations under the License.
*/

// Package controllers provides the controllers for CAPHV.
package controllers

import (
	"context"
	"fmt"
	"strings"
	"time"

	infrav1 "github.com/hivelocity/cluster-api-provider-hivelocity/api/v1alpha1"
	"github.com/hivelocity/cluster-api-provider-hivelocity/pkg/scope"
	secretutil "github.com/hivelocity/cluster-api-provider-hivelocity/pkg/secrets"
	hvclient "github.com/hivelocity/cluster-api-provider-hivelocity/pkg/services/hivelocity/client"
	corev1 "k8s.io/api/core/v1"
	apierrors "k8s.io/apimachinery/pkg/api/errors"
	"k8s.io/apimachinery/pkg/runtime"
	"k8s.io/apimachinery/pkg/types"
	"k8s.io/klog/v2"
	clusterv1 "sigs.k8s.io/cluster-api/api/v1beta1"
	"sigs.k8s.io/cluster-api/util"
	"sigs.k8s.io/cluster-api/util/annotations"
	"sigs.k8s.io/cluster-api/util/conditions"
	"sigs.k8s.io/cluster-api/util/predicates"
	"sigs.k8s.io/cluster-api/util/record"
	ctrl "sigs.k8s.io/controller-runtime"
	"sigs.k8s.io/controller-runtime/pkg/client"
	"sigs.k8s.io/controller-runtime/pkg/controller"
	"sigs.k8s.io/controller-runtime/pkg/controller/controllerutil"
	"sigs.k8s.io/controller-runtime/pkg/handler"
	"sigs.k8s.io/controller-runtime/pkg/log"
	"sigs.k8s.io/controller-runtime/pkg/reconcile"
	"sigs.k8s.io/controller-runtime/pkg/source"
)

const (
	secretErrorRetryDelay = time.Second * 10
	rateLimitWaitTime     = 5 * time.Minute
)

// HivelocityClusterReconciler reconciles a HivelocityCluster object.
type HivelocityClusterReconciler struct {
	client.Client
	Scheme *runtime.Scheme

	WatchFilterValue string

	APIReader       client.Reader
	HVClientFactory hvclient.Factory
}

//+kubebuilder:rbac:groups=infrastructure.cluster.x-k8s.io,resources=hivelocityclusters,verbs=get;list;watch;create;update;patch;delete
//+kubebuilder:rbac:groups=infrastructure.cluster.x-k8s.io,resources=hivelocityclusters/status,verbs=get;update;patch
//+kubebuilder:rbac:groups=infrastructure.cluster.x-k8s.io,resources=hivelocityclusters/finalizers,verbs=update

// Reconcile aims to move the current state of the cluster closer to the desired state.
// For more details, check Reconcile and its Result here:
// - https://pkg.go.dev/sigs.k8s.io/controller-runtime@v0.13.1/pkg/reconcile
func (r *HivelocityClusterReconciler) Reconcile(ctx context.Context, req ctrl.Request) (_ ctrl.Result, reterr error) {
	log := ctrl.LoggerFrom(ctx)

	// Fetch the HivelocityCluster
	hvCluster := &infrav1.HivelocityCluster{}
	err := r.Get(ctx, req.NamespacedName, hvCluster)
	if err != nil {
		if apierrors.IsNotFound(err) {
			return reconcile.Result{}, nil
		}
		return reconcile.Result{}, err
	}

	log = log.WithValues("HivelocityCluster", klog.KObj(hvCluster))

	log.Info("Starting reconciling cluster")

	// Fetch the Cluster.
	cluster, err := util.GetOwnerCluster(ctx, r.Client, hvCluster.ObjectMeta)
	if err != nil {
		return reconcile.Result{}, fmt.Errorf("failed to get owner cluster: %w", err)
	}

	if cluster == nil {
		log.Info("Cluster Controller has not yet set OwnerRef")
		return reconcile.Result{
			RequeueAfter: 2 * time.Second,
		}, nil
	}

	log = log.WithValues("Cluster", klog.KObj(cluster))
	ctx = ctrl.LoggerInto(ctx, log)

	if annotations.IsPaused(cluster, hvCluster) {
		log.Info("HivelocityCluster or linked Cluster is marked as paused. Won't reconcile")
		return reconcile.Result{}, nil
	}

	log.V(1).Info("Creating cluster scope")

	// Create the scope.
	secretManager := secretutil.NewSecretManager(log, r.Client, r.APIReader)
	apiKey, hvSecret, err := getAndValidateHivelocityAPIKey(ctx, req.Namespace, hvCluster, secretManager)
	if err != nil {
		return hvAPIKeyErrorResult(ctx, err, hvCluster, infrav1.HivelocityClusterReady, r.Client)
	}

	hvClient := r.HVClientFactory.NewClient(apiKey)

	clusterScope, err := scope.NewClusterScope(ctx, scope.ClusterScopeParams{
		Client:            r.Client,
		Logger:            log,
		Cluster:           cluster,
		HivelocityCluster: hvCluster,
		HVClient:          hvClient,
	})
	if err != nil {
		return reconcile.Result{}, fmt.Errorf("failed to create scope: %w", err)
	}
	// Always close the scope when exiting this function so we can persist any HivelocityCluster changes.
	defer func() {
		if err := clusterScope.Close(ctx); err != nil && reterr == nil {
			reterr = err
		}
	}()

	// check whether rate limit has been reached and if so, then wait.
	if wait := reconcileRateLimit(hvCluster); wait {
		return ctrl.Result{RequeueAfter: 30 * time.Second}, nil
	}

	// Handle deleted clusters
	if !hvCluster.DeletionTimestamp.IsZero() {
		return r.reconcileDelete(ctx, clusterScope, hvSecret)
	}

	return r.reconcileNormal(ctx, clusterScope)
}

func (r *HivelocityClusterReconciler) reconcileNormal(ctx context.Context, clusterScope *scope.ClusterScope) (ctrl.Result, error) {
	log := clusterScope.Logger
	log.V(1).Info("Reconciling HivelocityCluster")

	hvCluster := clusterScope.HivelocityCluster

	// If the HivelocityCluster doesn't have our finalizer, add it.
	controllerutil.AddFinalizer(hvCluster, infrav1.ClusterFinalizer)
	if err := clusterScope.PatchObject(ctx); err != nil {
		return ctrl.Result{}, err
	}

	/* question clusterScope.SetStatusFailureDomain
	// set failure domains in status using information in spec
	clusterScope.SetStatusFailureDomain(clusterScope.GetSpecRegion())
	*/

	if err := r.reconcileTargetClusterManager(ctx, clusterScope); err != nil {
		return reconcile.Result{}, fmt.Errorf("failed to reconcile target cluster manager: %w", err)
	}

	log.V(1).Info("Reconciling finished")
	return reconcile.Result{}, nil
}

func (r *HivelocityClusterReconciler) reconcileDelete(ctx context.Context, clusterScope *scope.ClusterScope, hvSecret *corev1.Secret) (reconcile.Result, error) {
	log := clusterScope.Logger

	log.Info("Reconciling HivelocityCluster delete")

	hvCluster := clusterScope.HivelocityCluster

	// wait for all HivelocityMachines to be deleted
	machines, _, err := clusterScope.ListMachines(ctx)
	if err != nil {
		return reconcile.Result{}, fmt.Errorf("failed to list machines for HivelocityCluster %s/%s: %w",
			hvCluster.Namespace, hvCluster.Name, err)
	}
	if len(machines) > 0 {
		names := make([]string, len(machines))
		for i, m := range machines {
			names[i] = fmt.Sprintf("machine/%s", m.Name)
		}
		record.Eventf(
			hvCluster,
			"WaitingForMachineDeletion",
			"Machines %s still running, waiting with deletion of HivelocityCluster",
			strings.Join(names, ", "),
		)
		return reconcile.Result{RequeueAfter: 10 * time.Second}, nil
	}

	secretManager := secretutil.NewSecretManager(log, r.Client, r.APIReader)
	// Remove finalizer of secret
	if err := secretManager.ReleaseSecret(ctx, hvSecret); err != nil {
		return reconcile.Result{}, fmt.Errorf("failed to release HivelocitySecret: %w", err)
	}

	/* todo, later.
	// Stop CSR manager
	r.targetClusterManagersLock.Lock()
	defer r.targetClusterManagersLock.Unlock()

	key := types.NamespacedName{
		Namespace: clusterScope.HivelocityCluster.Namespace,
		Name:      clusterScope.HivelocityCluster.Name,
	}
	if stopCh, ok := r.targetClusterManagersStopCh[key]; ok {
		close(stopCh)
		delete(r.targetClusterManagersStopCh, key)
	}
	*/

	// Cluster is deleted so remove the finalizer.
	controllerutil.RemoveFinalizer(clusterScope.HivelocityCluster, infrav1.ClusterFinalizer)

	return reconcile.Result{}, nil
}

// reconcileRateLimit checks whether a rate limit has been reached and returns whether
// the controller should wait a bit more.
func reconcileRateLimit(setter conditions.Setter) bool {
	condition := conditions.Get(setter, infrav1.RateLimitExceeded)
	if condition != nil && condition.Status == corev1.ConditionTrue {
		if time.Now().Before(condition.LastTransitionTime.Time.Add(rateLimitWaitTime)) {
			// Not yet timed out, reconcile again after timeout
			// Don't give a more precise requeueAfter value to not reconcile too many
			// objects at the same time
			return true
		}
		// Wait time is over, we continue
		conditions.MarkFalse(
			setter,
			infrav1.RateLimitExceeded,
			infrav1.RateLimitNotReachedReason,
			clusterv1.ConditionSeverityInfo,
			"wait time is over. Try reconciling again",
		)
	}
	return false
}

func getAndValidateHivelocityAPIKey(ctx context.Context, namespace string, hvCluster *infrav1.HivelocityCluster, secretManager *secretutil.SecretManager) (string, *corev1.Secret, error) {
	// retrieve Hivelocity secret
	secretNamspacedName := types.NamespacedName{Namespace: namespace, Name: hvCluster.Spec.HivelocitySecret.Name}

	hvSecret, err := secretManager.AcquireSecret(
		ctx,
		secretNamspacedName,
		hvCluster,
		false,
		hvCluster.DeletionTimestamp.IsZero(),
	)
	if err != nil {
		if apierrors.IsNotFound(err) {
			return "", nil, &secretutil.ResolveSecretRefError{
				Message: fmt.Sprintf("The Hivelocity secret %s does not exist", secretNamspacedName),
			}
		}
		return "", nil, err
	}

	apiKey := string(hvSecret.Data[hvCluster.Spec.HivelocitySecret.Key])

	// Validate apiKey
	if apiKey == "" {
		return "", nil, &secretutil.HivelocityAPIKeyValidationError{}
	}

	return apiKey, hvSecret, nil
}

func hvAPIKeyErrorResult(
	ctx context.Context,
	err error,
	setter conditions.Setter,
	conditionType clusterv1.ConditionType,
	client client.Client,
) (res ctrl.Result, reterr error) {
	switch err.(type) {
	// In the event that the reference to the secret is defined, but we cannot find it
	// we requeue the host as we will not know if they create the secret
	// at some point in the future.
	case *secretutil.ResolveSecretRefError:
		conditions.MarkFalse(setter,
			conditionType,
			infrav1.HivelocitySecretUnreachableReason,
			clusterv1.ConditionSeverityError,
			"could not find HivelocitySecret",
		)
		res = ctrl.Result{Requeue: true, RequeueAfter: secretErrorRetryDelay}

	// No need to reconcile again, as it will be triggered as soon as the secret is updated.
	case *secretutil.HivelocityAPIKeyValidationError:
		conditions.MarkFalse(setter,
			conditionType,
			infrav1.HivelocityCredentialsInvalidReason,
			clusterv1.ConditionSeverityError,
			"invalid or not specified credentials for Hivelocity in secret",
		)

	default:
		return ctrl.Result{}, fmt.Errorf("an unhandled failure occurred with the Hivelocity secret: %w", err)
	}

	if err := client.Status().Update(ctx, setter); err != nil {
		return ctrl.Result{}, fmt.Errorf("failed to update: %w", err)
	}

	return res, err
}

<<<<<<< HEAD
=======
func reconcileTargetSecret(ctx context.Context, clusterScope *scope.ClusterScope, apiReader client.Reader) error {
	log := clusterScope.Logger

	// Checking if control plane is ready
	clientConfig, err := clusterScope.ClientConfig(ctx)
	if err != nil {
		log.V(1).Info("failed to get clientconfig with api endpoint")
		return err
	}

	if err := scope.IsControlPlaneReady(ctx, clientConfig); err != nil {
		log.V(1).Info("Control plane not ready - reconcile target secret again")
		return err
	}

	// Control plane ready, so we can check if the secret exists already

	// getting client set
	restConfig, err := clientConfig.ClientConfig()
	if err != nil {
		return fmt.Errorf("failed to get rest config: %w", err)
	}

	clientSet, err := kubernetes.NewForConfig(restConfig)
	if err != nil {
		return fmt.Errorf("failed to get client set: %w", err)
	}

	if _, err := clientSet.CoreV1().Secrets("kube-system").Get(
		ctx,
		clusterScope.HivelocityCluster.Spec.HivelocitySecret.Name,
		metav1.GetOptions{},
	); err != nil {
		// Set new secret only when no secret was found
		if !strings.HasSuffix(err.Error(), "not found") {
			return fmt.Errorf("failed to get secret: %w", err)
		}

		apiKeySecretName := types.NamespacedName{
			Namespace: clusterScope.HivelocityCluster.Namespace,
			Name:      clusterScope.HivelocityCluster.Spec.HivelocitySecret.Name,
		}
		secretManager := secretutil.NewSecretManager(clusterScope.Logger, clusterScope.Client, apiReader)
		apiKeySecret, err := secretManager.AcquireSecret(ctx, apiKeySecretName, clusterScope.HivelocityCluster, false, clusterScope.HivelocityCluster.DeletionTimestamp.IsZero())
		if err != nil {
			return fmt.Errorf("failed to acquire secret: %w", err)
		}

		hvAPIKey, keyExists := apiKeySecret.Data[clusterScope.HivelocityCluster.Spec.HivelocitySecret.Key]
		if !keyExists {
			return errors.Errorf(
				"key %s does not exist in secret %s",
				clusterScope.HivelocityCluster.Spec.HivelocitySecret.Key,
				apiKeySecretName,
			)
		}

		var immutable bool
		data := make(map[string][]byte)
		data[clusterScope.HivelocityCluster.Spec.HivelocitySecret.Key] = hvAPIKey

		// Save api server information
		data["apiserver-host"] = []byte(clusterScope.HivelocityCluster.Spec.ControlPlaneEndpoint.Host)
		data["apiserver-port"] = []byte(strconv.Itoa(int(clusterScope.HivelocityCluster.Spec.ControlPlaneEndpoint.Port)))

		newSecret := corev1.Secret{
			Immutable: &immutable,
			Data:      data,
			TypeMeta:  metav1.TypeMeta{},
			ObjectMeta: metav1.ObjectMeta{
				Name:      clusterScope.HivelocityCluster.Spec.HivelocitySecret.Name,
				Namespace: "kube-system",
			},
		}

		// create secret in cluster
		if _, err := clientSet.CoreV1().Secrets("kube-system").Create(ctx, &newSecret, metav1.CreateOptions{}); err != nil {
			return fmt.Errorf("failed to create secret: %w", err)
		}
	}
	return nil
}

>>>>>>> 011d60fc
func (r *HivelocityClusterReconciler) reconcileTargetClusterManager(ctx context.Context, clusterScope *scope.ClusterScope) error {
	/* question targetClusterManagersLock.Lock()
	r.targetClusterManagersLock.Lock()
	defer r.targetClusterManagersLock.Unlock()

	key := types.NamespacedName{
		Namespace: clusterScope.HivelocityCluster.Namespace,
		Name:      clusterScope.HivelocityCluster.Name,
	}

	if _, ok := r.targetClusterManagersStopCh[key]; !ok {
		// create a new cluster manager
		m, err := r.newTargetClusterManager(ctx, clusterScope)
		if err != nil {
			return fmt.Errorf("failed to create a clusterManager for HivelocityCluster %s/%s: %w",
				clusterScope.HivelocityCluster.Namespace,
				clusterScope.HivelocityCluster.Name,
				err,
		    )
		}
		r.targetClusterManagersStopCh[key] = make(chan struct{})

		ctx, cancel := context.WithCancel(ctx)

		r.TargetClusterManagersWaitGroup.Add(1)

		// Start manager
		go func() {
			defer r.TargetClusterManagersWaitGroup.Done()

			if err := m.Start(ctx); err != nil {
				clusterScope.Error(err, "failed to start a targetClusterManager")
			} else {
				clusterScope.Info("stop targetClusterManager")
			}
			r.targetClusterManagersLock.Lock()
			defer r.targetClusterManagersLock.Unlock()
			delete(r.targetClusterManagersStopCh, key)
		}()

		// Cancel when stop channel received input
		go func() {
			<-r.targetClusterManagersStopCh[key]
			cancel()
		}()
	}
	*/
	return nil
}

/* question ManagementCluster, is this the target-cluster? Then the name is misleading.

var _ ManagementCluster = &managementCluster{}

type managementCluster struct {
	client.Client
	hvCluster *infrav1.HivelocityCluster
}

func (c *managementCluster) Namespace() string {
	return c.hvCluster.Namespace
}

func (r *HivelocityClusterReconciler) newTargetClusterManager(ctx context.Context, clusterScope *scope.ClusterScope) (ctrl.Manager, error) {
	hvCluster := clusterScope.HivelocityCluster

	clientConfig, err := clusterScope.ClientConfig(ctx)
	if err != nil {
		return nil, fmt.Errorf("failed to get a clientConfig for the API of HivelocityCluster %s/%s: %w", hvCluster.Namespace, hvCluster.Name, err)
	}
	restConfig, err := clientConfig.ClientConfig()
	if err != nil {
		return nil, fmt.Errorf("failed to get a restConfig for the API of HivelocityCluster %s/%s: %w", hvCluster.Namespace, hvCluster.Name, err)
	}

	clientSet, err := kubernetes.NewForConfig(restConfig)
	if err != nil {
		return nil, fmt.Errorf("failed to get a clientSet for the API of HivelocityCluster %s/%s: %w", hvCluster.Namespace, hvCluster.Name, err)
	}

	scheme := runtime.NewScheme()
	_ = certificatesv1.AddToScheme(scheme)
	_ = infrav1.AddToScheme(scheme)

	clusterMgr, err := ctrl.NewManager(
		restConfig,
		ctrl.Options{
			Scheme:             scheme,
			MetricsBindAddress: "0",
			LeaderElection:     false,
		},
	)
	if err != nil {
		return nil, fmt.Errorf("failed to setup guest cluster manager: %w", err)
	}

	gr := &GuestCSRReconciler{
		Client: clusterMgr.GetClient(),
		mCluster: &managementCluster{
			Client:    r.Client,
			hvCluster: hvCluster,
		},
		WatchFilterValue: r.WatchFilterValue,
		clientSet:        clientSet,
	}

	if err := gr.SetupWithManager(ctx, clusterMgr, controller.Options{}); err != nil {
		return nil, fmt.Errorf("failed to setup CSR controller: %w", err)
	}

	return clusterMgr, nil
}.
*/

// SetupWithManager sets up the controller with the Manager.
func (r *HivelocityClusterReconciler) SetupWithManager(ctx context.Context, mgr ctrl.Manager, options controller.Options) error {
	log := log.FromContext(ctx)

	controller, err := ctrl.NewControllerManagedBy(mgr).
		WithOptions(options).
		For(&infrav1.HivelocityCluster{}).
		WithEventFilter(predicates.ResourceNotPausedAndHasFilterLabel(log, r.WatchFilterValue)).
		WithEventFilter(predicates.ResourceIsNotExternallyManaged(log)).
		Owns(&corev1.Secret{}).
		Build(r)
	if err != nil {
		return fmt.Errorf("error creating controller: %w", err)
	}

	return controller.Watch(
		&source.Kind{Type: &clusterv1.Cluster{}},
		handler.EnqueueRequestsFromMapFunc(func(o client.Object) []reconcile.Request {
			c, ok := o.(*clusterv1.Cluster)
			if !ok {
				panic(fmt.Sprintf("Expected a Cluster but got a %T", o))
			}

			log = log.WithValues("objectMapper", "clusterToHivelocityCluster", "namespace", c.Namespace, "cluster", c.Name)

			// Don't handle deleted clusters
			if !c.ObjectMeta.DeletionTimestamp.IsZero() {
				log.V(1).Info("Cluster has a deletion timestamp, skipping mapping.")
				return nil
			}

			// Make sure the ref is set
			if c.Spec.InfrastructureRef == nil {
				log.V(1).Info("Cluster does not have an InfrastructureRef, skipping mapping.")
				return nil
			}

			if c.Spec.InfrastructureRef.GroupVersionKind().Kind != "HivelocityCluster" {
				log.V(1).Info("Cluster has an InfrastructureRef for a different type, skipping mapping.")
				return nil
			}

			hvCluster := &infrav1.HivelocityCluster{}
			key := types.NamespacedName{Namespace: c.Spec.InfrastructureRef.Namespace, Name: c.Spec.InfrastructureRef.Name}

			if err := r.Get(ctx, key, hvCluster); err != nil {
				log.V(1).Error(err, "Failed to get HivelocityCluster")
				return nil
			}

			if annotations.IsExternallyManaged(hvCluster) {
				log.V(1).Info("HivelocityCluster is externally managed, skipping mapping.")
				return nil
			}

			log.V(1).Info("Adding request.", "hivelocityCluster", c.Spec.InfrastructureRef.Name)
			return []ctrl.Request{
				{
					NamespacedName: client.ObjectKey{Namespace: c.Namespace, Name: c.Spec.InfrastructureRef.Name},
				},
			}
		}),
	)
}<|MERGE_RESOLUTION|>--- conflicted
+++ resolved
@@ -322,92 +322,6 @@
 	return res, err
 }
 
-<<<<<<< HEAD
-=======
-func reconcileTargetSecret(ctx context.Context, clusterScope *scope.ClusterScope, apiReader client.Reader) error {
-	log := clusterScope.Logger
-
-	// Checking if control plane is ready
-	clientConfig, err := clusterScope.ClientConfig(ctx)
-	if err != nil {
-		log.V(1).Info("failed to get clientconfig with api endpoint")
-		return err
-	}
-
-	if err := scope.IsControlPlaneReady(ctx, clientConfig); err != nil {
-		log.V(1).Info("Control plane not ready - reconcile target secret again")
-		return err
-	}
-
-	// Control plane ready, so we can check if the secret exists already
-
-	// getting client set
-	restConfig, err := clientConfig.ClientConfig()
-	if err != nil {
-		return fmt.Errorf("failed to get rest config: %w", err)
-	}
-
-	clientSet, err := kubernetes.NewForConfig(restConfig)
-	if err != nil {
-		return fmt.Errorf("failed to get client set: %w", err)
-	}
-
-	if _, err := clientSet.CoreV1().Secrets("kube-system").Get(
-		ctx,
-		clusterScope.HivelocityCluster.Spec.HivelocitySecret.Name,
-		metav1.GetOptions{},
-	); err != nil {
-		// Set new secret only when no secret was found
-		if !strings.HasSuffix(err.Error(), "not found") {
-			return fmt.Errorf("failed to get secret: %w", err)
-		}
-
-		apiKeySecretName := types.NamespacedName{
-			Namespace: clusterScope.HivelocityCluster.Namespace,
-			Name:      clusterScope.HivelocityCluster.Spec.HivelocitySecret.Name,
-		}
-		secretManager := secretutil.NewSecretManager(clusterScope.Logger, clusterScope.Client, apiReader)
-		apiKeySecret, err := secretManager.AcquireSecret(ctx, apiKeySecretName, clusterScope.HivelocityCluster, false, clusterScope.HivelocityCluster.DeletionTimestamp.IsZero())
-		if err != nil {
-			return fmt.Errorf("failed to acquire secret: %w", err)
-		}
-
-		hvAPIKey, keyExists := apiKeySecret.Data[clusterScope.HivelocityCluster.Spec.HivelocitySecret.Key]
-		if !keyExists {
-			return errors.Errorf(
-				"key %s does not exist in secret %s",
-				clusterScope.HivelocityCluster.Spec.HivelocitySecret.Key,
-				apiKeySecretName,
-			)
-		}
-
-		var immutable bool
-		data := make(map[string][]byte)
-		data[clusterScope.HivelocityCluster.Spec.HivelocitySecret.Key] = hvAPIKey
-
-		// Save api server information
-		data["apiserver-host"] = []byte(clusterScope.HivelocityCluster.Spec.ControlPlaneEndpoint.Host)
-		data["apiserver-port"] = []byte(strconv.Itoa(int(clusterScope.HivelocityCluster.Spec.ControlPlaneEndpoint.Port)))
-
-		newSecret := corev1.Secret{
-			Immutable: &immutable,
-			Data:      data,
-			TypeMeta:  metav1.TypeMeta{},
-			ObjectMeta: metav1.ObjectMeta{
-				Name:      clusterScope.HivelocityCluster.Spec.HivelocitySecret.Name,
-				Namespace: "kube-system",
-			},
-		}
-
-		// create secret in cluster
-		if _, err := clientSet.CoreV1().Secrets("kube-system").Create(ctx, &newSecret, metav1.CreateOptions{}); err != nil {
-			return fmt.Errorf("failed to create secret: %w", err)
-		}
-	}
-	return nil
-}
-
->>>>>>> 011d60fc
 func (r *HivelocityClusterReconciler) reconcileTargetClusterManager(ctx context.Context, clusterScope *scope.ClusterScope) error {
 	/* question targetClusterManagersLock.Lock()
 	r.targetClusterManagersLock.Lock()
